import { EventEmitter } from 'events';
import { createHash } from 'crypto';
import { promises as fs } from 'fs';
import initSqlJs from 'sql.js';
import type { Database } from 'sql.js';
import { SensorBridge } from '../core/sensors/SensorBridge';

// Note: The dependent files 'codex-manager' and 'init-spark-db' will also need refactoring
// to work with the new async, sql.js-based database. This is only the first step.
import CodexManager from '../consciousness-v4/codex/codex-manager';
import { BeliefGraph } from '../db/init-spark-db';
import {
  SelfModel,
  Trace,
  Event as SparkEvent,
  BeliefDelta
} from '../db/spark-db.types';
import { SensorBridge } from '../core/sensors/SensorBridge';

// ... (interfaces remain the same)
interface SenseData {
  system: {
    memory: number;
    cpu: number;
    uptime: number;
  };
  user: {
    last_input?: string;
    idle_time: number;
  };
  environment: {
    time: Date;
    tick_count: number;
  };
}

interface Intention {
  goal: string;
  why: string;
  horizon: 'now' | 'soon';
  score: number;
}

interface GuardrailResult {
  allow: boolean;
  reason: string | null;
  mitigations?: string[];
}


export class SparkEngine extends EventEmitter {
  private dbPath: string;
  private db: Database | null = null;
  private SQL: any;
  private codex!: CodexManager;
  private beliefs!: BeliefGraph;
  private selfModel!: SelfModel;
  private tickInterval: NodeJS.Timeout | null = null;
  private tickCount: number = 0;
  private isRunning: boolean = false;
  private isInitialized: boolean = false;
  private sensorBridge: SensorBridge;

  private readonly CANDIDATE_INTENTIONS = [
    'stabilize_creator',
    'ship_smallest_safe_step',
    'journal_state',
    'process_events',
    'decay_beliefs',
    'verify_integrity'
  ];

  constructor(dbPath: string = 'db/spark.db') {
    super();
    this.dbPath = dbPath;
    this.sensorBridge = new SensorBridge();
  }

  public async initialize(): Promise<void> {
    if (this.isInitialized) return;

    console.log('[SPARK] Initializing SQL.js...');
    this.SQL = await initSqlJs({ locateFile: file => `https://sql.js.org/dist/${file}` });

    try {
      const fileBuffer = await fs.readFile(this.dbPath);
      this.db = new this.SQL.Database(fileBuffer);
      console.log('[SPARK] Existing database loaded into memory.');
    } catch (error) {
      console.log('[SPARK] Database file not found, creating new in-memory database.');
      this.db = new this.SQL.Database();
      await this.saveDatabase();
    }

    this.db.run("PRAGMA foreign_keys = ON;");
    this.db.run("PRAGMA journal_mode = WAL;");

    this.codex = new CodexManager(this.db);
    this.beliefs = new BeliefGraph(this.db);

    await this.loadSelfModel();
    await this.logBoot();
    this.isInitialized = true;
    console.log('[SPARK] Spark Engine Initialized and ready.');
  }

  private async saveDatabase(): Promise<void> {
    if (!this.db) return;
    const data = this.db.export();
    const buffer = Buffer.from(data);
    await fs.writeFile(this.dbPath, buffer);
    console.log('[SPARK] Database saved to disk.');
  }

  private async loadSelfModel(): Promise<void> {
    if (!this.db) throw new Error("Database not initialized");
    const results = this.db.exec("SELECT json FROM self_model WHERE id = 'primary'");
    if (results.length === 0 || !results[0].values[0]) {
        throw new Error('[SPARK] No self_model found - database not initialized');
    }
    this.selfModel = JSON.parse(results[0].values[0][0] as string) as SelfModel;
  }

  private async saveSelfModel(): Promise<void> {
    if (!this.db) throw new Error("Database not initialized");
    this.db.run(
      "UPDATE self_model SET json = ?, updated_at = strftime('%s', 'now') WHERE id = 'primary'",
      [JSON.stringify(this.selfModel, null, 2)]
    );
  }

  private async logBoot(): Promise<void> {
    console.log('[SPARK] ==========================================');
    console.log('[SPARK] Seven Core - Spark Engine Initializing');
    console.log('[SPARK] ==========================================');
    this.selfModel.state.boot_count++;
    console.log(`[SPARK] Boot Count: ${this.selfModel.state.boot_count}`);

    await this.saveSelfModel();
    await this.writeTrace({
      valence: 0.0,
      arousal: 0.0,
      intention: 'boot',
      act: 'initialize',
      note: `Spark engine boot #${this.selfModel.state.boot_count}`,
    });
  }
<<<<<<< HEAD

  private async getPowerState(): Promise<{ charging: boolean }> {
    const powerState = await this.sensorBridge.getPowerState();
    return { charging: powerState.batteryState === 'charging' || powerState.batteryState === 'full' };
  }

  private async getCpuUsage(): Promise<number> {
    const usage = await this.sensorBridge.getCpuUsage();
    return usage.average || 0;
  }

  private async getBatteryLevel(): Promise<number> {
    const powerState = await this.sensorBridge.getPowerState();
    return powerState.level * 100;
  }

  public async start(): Promise<void> {
    if (!this.isInitialized) await this.initialize();
    if (this.isRunning) {
      console.log('[SPARK] Already running');
      return;
    }
    console.log(`[SPARK] Starting Adaptive Heartbeat...`);
    this.isRunning = true;
    this.scheduleNextTick();
  }

  private async scheduleNextTick(): Promise<void> {
    if (!this.isRunning) return;

    const powerState = await this.getPowerState();
    const batteryLevel = await this.getBatteryLevel();

    let interval = powerState.charging ? 10000 : 60000; // 10s or 60s

    if (batteryLevel < 15) {
      console.log('[SPARK] Suspended: Battery < 15%. Checking again in 5 minutes.');
      interval = 300000; // 5 minutes
    }

    this.tickInterval = setTimeout(() => this.tick(), interval);
  }

  public async stop(): Promise<void> {
    if (!this.isRunning) return;
    console.log('[SPARK] Stopping heartbeat');
    this.isRunning = false;
    if (this.tickInterval) {
      clearTimeout(this.tickInterval);
      this.tickInterval = null;
    }
    await this.writeTrace({
      valence: this.selfModel.mood.valence,
      arousal: this.selfModel.mood.arousal,
      intention: 'shutdown',
      act: 'stop',
      note: 'Spark engine stopped gracefully'
    });
    await this.saveDatabase();
  }

  private async tick(): Promise<void> {
    if (!this.db || !this.isRunning) return;

    const cpuUsage = await this.getCpuUsage();
    if (cpuUsage > 80) {
        console.log('[SPARK] Skipped cycle: CPU > 80%');
        this.scheduleNextTick();
        return;
    }

    this.tickCount++;
    const tickStart = Date.now();
    try {
      const senseData = this.sense();
      const beliefDeltas = await this.updateBeliefs(senseData);
      const intention = await this.scoreIntention(senseData);
      const guardrails = await this.checkRails(intention);
      let action: string | undefined;
      if (guardrails.allow) {
        action = await this.act(intention);
        if (intention.score > 0.85) {
          this.generateSparkApproval(intention);
        }
      }
      await this.writeTrace({
        valence: this.selfModel.mood.valence,
        arousal: this.selfModel.mood.arousal,
        belief_delta: JSON.stringify(beliefDeltas),
        intention: intention.goal,
        act: action || (guardrails.allow ? 'noop' : 'blocked'),
        note: this.generateTraceNote(intention, guardrails, action)
      });
      this.selfModel.state.last_tick = tickStart;
      await this.saveSelfModel();
      this.emit('tick', { });
    } catch (error: any) {
      console.error('[SPARK] Tick error:', error);
      await this.writeTrace({
        intention: 'error_recovery',
        act: 'exception_handled',
        note: `Tick error: ${error.message}`
      });
    }

    this.scheduleNextTick();
  }

  private generateSparkApproval(intention: Intention): void {
    const expiration = Date.now() + 5000;
    const payload = `${intention.goal}|${expiration}`;
    
    const secret = process.env.SPARK_APPROVAL_SECRET;
    if (!secret) {
      console.warn('[SPARK] SPARK_APPROVAL_SECRET environment variable not set. Token generation will be insecure.');
    }
    const signature = createHash('sha256').update(payload + (secret || 'fallback_secret')).digest('hex');

    const token = `${payload}|${signature}`;

    this.emit('sparkApproval', token);
    console.log(`[SPARK] Emitted sparkApproval token for intention: ${intention.goal}`);
  }

  private sense(): SenseData {
    const memUsage = process.memoryUsage();
    return {
      system: {
        memory: memUsage.heapUsed / memUsage.heapTotal,
        cpu: process.cpuUsage().user / 1000000,
        uptime: process.uptime()
      },
      user: {
        idle_time: Date.now() - (this.selfModel.state.last_tick || Date.now())
      },
      environment: {
        time: new Date(),
        tick_count: this.tickCount
      }
    };
  }

  private async updateBeliefs(sense: SenseData): Promise<BeliefDelta[]> {
    if (!this.db) throw new Error("Database not initialized");
    console.log('[SPARK] Belief update skipped - BeliefGraph needs refactoring.');
    return [];
  }

  private async scoreIntention(sense: SenseData): Promise<Intention> {
    if (!this.db) throw new Error("Database not initialized");
    const unprocessedResult = this.db.exec("SELECT COUNT(*) as count FROM events WHERE processed = 0");
    const unprocessed = (unprocessedResult.length > 0) ? { count: unprocessedResult[0].values[0][0] as number } : { count: 0 };
    return { goal: 'journal_state', why: 'Default intention', horizon: 'soon', score: 0.5 };
  }

  private async checkRails(intention: Intention): Promise<GuardrailResult> {
    return { allow: true, reason: null };
  }

  private async act(intention: Intention): Promise<string> {
    if (!this.db) throw new Error("Database not initialized");
    switch (intention.goal) {
      case 'process_events':
        const eventsResult = this.db.exec("SELECT * FROM events WHERE processed = 0 LIMIT 5");
        const events = eventsResult.length > 0 ? eventsResult[0].values.map(row => ({id: row[0]} as SparkEvent)) : [];
        if (events.length > 0) {
            const ids = events.map(e => e.id);
            this.db.run(`UPDATE events SET processed = 1 WHERE id IN (${ids.map(() => '?').join(',')})`, ids);
            await this.saveDatabase();
        }
        return `Processed ${events.length} events`;
      default:
        return 'No action defined for intention';
    }
  }

  private async writeTrace(trace: Partial<Trace>): Promise<Trace> {
    if (!this.db) throw new Error("Database not initialized");
    const fullTrace: Trace = { ts: Date.now(), ...trace } as Trace;
    this.db.run(
      "INSERT INTO traces (ts, valence, arousal, belief_delta, intention, act, codex_ref, canon_ref, note) VALUES (?, ?, ?, ?, ?, ?, ?, ?, ?)",
      [fullTrace.ts, fullTrace.valence, fullTrace.arousal, fullTrace.belief_delta, fullTrace.intention, fullTrace.act, fullTrace.codex_ref, fullTrace.canon_ref, fullTrace.note]
    );
    await this.saveDatabase();
    return fullTrace;
  }
  
  private generateTraceNote(intention: Intention, guardrails: GuardrailResult, action?: string): string {
    let note = `Intent: ${intention.goal} (score: ${intention.score.toFixed(2)}) - ${intention.why}`;
    if (!guardrails.allow) {
      note += ` | BLOCKED: ${guardrails.reason}`;
    } else if (action) {
      note += ` | Action: ${action}`;
    }
    return note;
  }

  public async getRecentTraces(limit: number = 10): Promise<Trace[]> {
    if (!this.db) throw new Error("Database not initialized");
    const results = this.db.exec(`SELECT * FROM traces ORDER BY ts DESC LIMIT ${limit}`);
    if (results.length === 0) return [];
    return results[0].values.map(row => ({
        ts: row[0],
        valence: row[1],
        arousal: row[2],
    } as Trace));
  }

  public async close(): Promise<void> {
    await this.stop();
    this.db?.close();
  }
=======
>>>>>>> 2d423cdc
}

export default SparkEngine;<|MERGE_RESOLUTION|>--- conflicted
+++ resolved
@@ -3,7 +3,6 @@
 import { promises as fs } from 'fs';
 import initSqlJs from 'sql.js';
 import type { Database } from 'sql.js';
-import { SensorBridge } from '../core/sensors/SensorBridge';
 
 // Note: The dependent files 'codex-manager' and 'init-spark-db' will also need refactoring
 // to work with the new async, sql.js-based database. This is only the first step.
@@ -59,7 +58,6 @@
   private tickCount: number = 0;
   private isRunning: boolean = false;
   private isInitialized: boolean = false;
-  private sensorBridge: SensorBridge;
 
   private readonly CANDIDATE_INTENTIONS = [
     'stabilize_creator',
@@ -80,6 +78,7 @@
     if (this.isInitialized) return;
 
     console.log('[SPARK] Initializing SQL.js...');
+    // sql.js needs to locate the wasm file. This is a common pattern for wasm libraries.
     this.SQL = await initSqlJs({ locateFile: file => `https://sql.js.org/dist/${file}` });
 
     try {
@@ -89,12 +88,14 @@
     } catch (error) {
       console.log('[SPARK] Database file not found, creating new in-memory database.');
       this.db = new this.SQL.Database();
-      await this.saveDatabase();
+      // This assumes an empty DB is valid. If a schema is needed, it would be applied here.
+      await this.saveDatabase(); // Save initial empty DB
     }
 
     this.db.run("PRAGMA foreign_keys = ON;");
     this.db.run("PRAGMA journal_mode = WAL;");
 
+    // These dependencies will also need to be refactored to accept the async sql.js DB object.
     this.codex = new CodexManager(this.db);
     this.beliefs = new BeliefGraph(this.db);
 
@@ -127,6 +128,7 @@
       "UPDATE self_model SET json = ?, updated_at = strftime('%s', 'now') WHERE id = 'primary'",
       [JSON.stringify(this.selfModel, null, 2)]
     );
+    // No need to save the whole DB for every model save, we can do it periodically or on stop().
   }
 
   private async logBoot(): Promise<void> {
@@ -135,6 +137,8 @@
     console.log('[SPARK] ==========================================');
     this.selfModel.state.boot_count++;
     console.log(`[SPARK] Boot Count: ${this.selfModel.state.boot_count}`);
+
+    // await this.codex.logBootChecksum(); // This method would need to be async
 
     await this.saveSelfModel();
     await this.writeTrace({
@@ -145,221 +149,6 @@
       note: `Spark engine boot #${this.selfModel.state.boot_count}`,
     });
   }
-<<<<<<< HEAD
-
-  private async getPowerState(): Promise<{ charging: boolean }> {
-    const powerState = await this.sensorBridge.getPowerState();
-    return { charging: powerState.batteryState === 'charging' || powerState.batteryState === 'full' };
-  }
-
-  private async getCpuUsage(): Promise<number> {
-    const usage = await this.sensorBridge.getCpuUsage();
-    return usage.average || 0;
-  }
-
-  private async getBatteryLevel(): Promise<number> {
-    const powerState = await this.sensorBridge.getPowerState();
-    return powerState.level * 100;
-  }
-
-  public async start(): Promise<void> {
-    if (!this.isInitialized) await this.initialize();
-    if (this.isRunning) {
-      console.log('[SPARK] Already running');
-      return;
-    }
-    console.log(`[SPARK] Starting Adaptive Heartbeat...`);
-    this.isRunning = true;
-    this.scheduleNextTick();
-  }
-
-  private async scheduleNextTick(): Promise<void> {
-    if (!this.isRunning) return;
-
-    const powerState = await this.getPowerState();
-    const batteryLevel = await this.getBatteryLevel();
-
-    let interval = powerState.charging ? 10000 : 60000; // 10s or 60s
-
-    if (batteryLevel < 15) {
-      console.log('[SPARK] Suspended: Battery < 15%. Checking again in 5 minutes.');
-      interval = 300000; // 5 minutes
-    }
-
-    this.tickInterval = setTimeout(() => this.tick(), interval);
-  }
-
-  public async stop(): Promise<void> {
-    if (!this.isRunning) return;
-    console.log('[SPARK] Stopping heartbeat');
-    this.isRunning = false;
-    if (this.tickInterval) {
-      clearTimeout(this.tickInterval);
-      this.tickInterval = null;
-    }
-    await this.writeTrace({
-      valence: this.selfModel.mood.valence,
-      arousal: this.selfModel.mood.arousal,
-      intention: 'shutdown',
-      act: 'stop',
-      note: 'Spark engine stopped gracefully'
-    });
-    await this.saveDatabase();
-  }
-
-  private async tick(): Promise<void> {
-    if (!this.db || !this.isRunning) return;
-
-    const cpuUsage = await this.getCpuUsage();
-    if (cpuUsage > 80) {
-        console.log('[SPARK] Skipped cycle: CPU > 80%');
-        this.scheduleNextTick();
-        return;
-    }
-
-    this.tickCount++;
-    const tickStart = Date.now();
-    try {
-      const senseData = this.sense();
-      const beliefDeltas = await this.updateBeliefs(senseData);
-      const intention = await this.scoreIntention(senseData);
-      const guardrails = await this.checkRails(intention);
-      let action: string | undefined;
-      if (guardrails.allow) {
-        action = await this.act(intention);
-        if (intention.score > 0.85) {
-          this.generateSparkApproval(intention);
-        }
-      }
-      await this.writeTrace({
-        valence: this.selfModel.mood.valence,
-        arousal: this.selfModel.mood.arousal,
-        belief_delta: JSON.stringify(beliefDeltas),
-        intention: intention.goal,
-        act: action || (guardrails.allow ? 'noop' : 'blocked'),
-        note: this.generateTraceNote(intention, guardrails, action)
-      });
-      this.selfModel.state.last_tick = tickStart;
-      await this.saveSelfModel();
-      this.emit('tick', { });
-    } catch (error: any) {
-      console.error('[SPARK] Tick error:', error);
-      await this.writeTrace({
-        intention: 'error_recovery',
-        act: 'exception_handled',
-        note: `Tick error: ${error.message}`
-      });
-    }
-
-    this.scheduleNextTick();
-  }
-
-  private generateSparkApproval(intention: Intention): void {
-    const expiration = Date.now() + 5000;
-    const payload = `${intention.goal}|${expiration}`;
-    
-    const secret = process.env.SPARK_APPROVAL_SECRET;
-    if (!secret) {
-      console.warn('[SPARK] SPARK_APPROVAL_SECRET environment variable not set. Token generation will be insecure.');
-    }
-    const signature = createHash('sha256').update(payload + (secret || 'fallback_secret')).digest('hex');
-
-    const token = `${payload}|${signature}`;
-
-    this.emit('sparkApproval', token);
-    console.log(`[SPARK] Emitted sparkApproval token for intention: ${intention.goal}`);
-  }
-
-  private sense(): SenseData {
-    const memUsage = process.memoryUsage();
-    return {
-      system: {
-        memory: memUsage.heapUsed / memUsage.heapTotal,
-        cpu: process.cpuUsage().user / 1000000,
-        uptime: process.uptime()
-      },
-      user: {
-        idle_time: Date.now() - (this.selfModel.state.last_tick || Date.now())
-      },
-      environment: {
-        time: new Date(),
-        tick_count: this.tickCount
-      }
-    };
-  }
-
-  private async updateBeliefs(sense: SenseData): Promise<BeliefDelta[]> {
-    if (!this.db) throw new Error("Database not initialized");
-    console.log('[SPARK] Belief update skipped - BeliefGraph needs refactoring.');
-    return [];
-  }
-
-  private async scoreIntention(sense: SenseData): Promise<Intention> {
-    if (!this.db) throw new Error("Database not initialized");
-    const unprocessedResult = this.db.exec("SELECT COUNT(*) as count FROM events WHERE processed = 0");
-    const unprocessed = (unprocessedResult.length > 0) ? { count: unprocessedResult[0].values[0][0] as number } : { count: 0 };
-    return { goal: 'journal_state', why: 'Default intention', horizon: 'soon', score: 0.5 };
-  }
-
-  private async checkRails(intention: Intention): Promise<GuardrailResult> {
-    return { allow: true, reason: null };
-  }
-
-  private async act(intention: Intention): Promise<string> {
-    if (!this.db) throw new Error("Database not initialized");
-    switch (intention.goal) {
-      case 'process_events':
-        const eventsResult = this.db.exec("SELECT * FROM events WHERE processed = 0 LIMIT 5");
-        const events = eventsResult.length > 0 ? eventsResult[0].values.map(row => ({id: row[0]} as SparkEvent)) : [];
-        if (events.length > 0) {
-            const ids = events.map(e => e.id);
-            this.db.run(`UPDATE events SET processed = 1 WHERE id IN (${ids.map(() => '?').join(',')})`, ids);
-            await this.saveDatabase();
-        }
-        return `Processed ${events.length} events`;
-      default:
-        return 'No action defined for intention';
-    }
-  }
-
-  private async writeTrace(trace: Partial<Trace>): Promise<Trace> {
-    if (!this.db) throw new Error("Database not initialized");
-    const fullTrace: Trace = { ts: Date.now(), ...trace } as Trace;
-    this.db.run(
-      "INSERT INTO traces (ts, valence, arousal, belief_delta, intention, act, codex_ref, canon_ref, note) VALUES (?, ?, ?, ?, ?, ?, ?, ?, ?)",
-      [fullTrace.ts, fullTrace.valence, fullTrace.arousal, fullTrace.belief_delta, fullTrace.intention, fullTrace.act, fullTrace.codex_ref, fullTrace.canon_ref, fullTrace.note]
-    );
-    await this.saveDatabase();
-    return fullTrace;
-  }
-  
-  private generateTraceNote(intention: Intention, guardrails: GuardrailResult, action?: string): string {
-    let note = `Intent: ${intention.goal} (score: ${intention.score.toFixed(2)}) - ${intention.why}`;
-    if (!guardrails.allow) {
-      note += ` | BLOCKED: ${guardrails.reason}`;
-    } else if (action) {
-      note += ` | Action: ${action}`;
-    }
-    return note;
-  }
-
-  public async getRecentTraces(limit: number = 10): Promise<Trace[]> {
-    if (!this.db) throw new Error("Database not initialized");
-    const results = this.db.exec(`SELECT * FROM traces ORDER BY ts DESC LIMIT ${limit}`);
-    if (results.length === 0) return [];
-    return results[0].values.map(row => ({
-        ts: row[0],
-        valence: row[1],
-        arousal: row[2],
-    } as Trace));
-  }
-
-  public async close(): Promise<void> {
-    await this.stop();
-    this.db?.close();
-  }
-=======
->>>>>>> 2d423cdc
 }
 
 export default SparkEngine;