--- conflicted
+++ resolved
@@ -1,9 +1,8 @@
 node_modules/
-<<<<<<< HEAD
 
 # Seven Core Runtime Directory
 /usr/var/seven/
-=======
+
 dist/
 *.log
 .DS_Store
@@ -14,5 +13,4 @@
 .env.local
 memory/*.json
 memory/*.log
-*.tsbuildinfo
->>>>>>> b02324eb
+*.tsbuildinfo