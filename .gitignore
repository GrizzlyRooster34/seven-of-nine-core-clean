--- conflicted
+++ resolved
@@ -1,21 +1,3 @@
-<<<<<<< HEAD
-node_modules/
-
-# Seven Core Runtime Directory
-/usr/var/seven/
-
-dist/
-*.log
-.DS_Store
-*.swp
-*.swo
-*~
-.env
-.env.local
-memory/*.json
-memory/*.log
-*.tsbuildinfo
-=======
 # ============================================================================
 # Seven of Nine Core - .gitignore
 # Protects secrets, runtime state, build artifacts, and sensitive data
@@ -155,5 +137,4 @@
 .next/
 .nuxt/
 .vercel
-.turbo
->>>>>>> ba7cf59e
+.turbo