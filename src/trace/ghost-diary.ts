--- conflicted
+++ resolved
@@ -3,12 +3,7 @@
 import * as path from 'path';
 import { sign, verify } from 'crypto';
 
-<<<<<<< HEAD
-import { load } from 'js-yaml';
-import * as lz4 from 'lz4';
-=======
 import * as lz4 from 'lz4js';
->>>>>>> 2d423cdc
 
 // Define the structure of a Trace event based on the blueprint
 interface Trace {
@@ -136,13 +131,13 @@
     }
 
     const content = fs.readFileSync(filePath);
-    const compressed = lz4.encode(content);
+    const compressed = lz4.compress(content);
 
     const compressedFilePath = `${filePath}.lz4`;
     fs.writeFileSync(compressedFilePath, compressed);
 
     // Verify integrity before deleting
-    const decompressed = lz4.decode(fs.readFileSync(compressedFilePath));
+    const decompressed = lz4.decompress(fs.readFileSync(compressedFilePath));
     if (Buffer.compare(content, Buffer.from(decompressed)) === 0) {
       fs.unlinkSync(filePath);
       console.log(`Compressed and verified ${filePath}`);
