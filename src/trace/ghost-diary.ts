--- conflicted
+++ resolved
@@ -30,23 +30,15 @@
   private logFilePath: string;
   private privateKey: string; // For signing
   private publicKey: string; // For verification
-  private policy!: RetentionPolicy;
+  private policy: RetentionPolicy;
 
-  constructor(logDir: string, private policyPath: string, privateKey: string, publicKey: string) {
+  constructor(logDir: string, policyPath: string, privateKey: string, publicKey: string) {
     this.logFilePath = path.join(logDir, `ghost-diary-${new Date().toISOString().split('T')[0]}.jsonl`);
     this.privateKey = privateKey;
     this.publicKey = publicKey;
+    this.policy = this.loadPolicy(policyPath);
   }
 
-<<<<<<< HEAD
-  public async initialize(): Promise<void> {
-    this.policy = await this.loadPolicy(this.policyPath);
-  }
-
-  private async loadPolicy(policyPath: string): Promise<RetentionPolicy> {
-    const policyFile = await fs.promises.readFile(policyPath, 'utf8');
-    return load(policyFile) as RetentionPolicy;
-=======
   private loadPolicy(policyPath: string): RetentionPolicy {
     const policyFile = fs.readFileSync(policyPath, 'utf8');
     // Simple YAML parsing without external dependency
@@ -60,7 +52,6 @@
       }
     });
     return policy as RetentionPolicy;
->>>>>>> e5a27bc7
   }
 
   private hasLegalHold(filePath: string): boolean {
