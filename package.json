{
  "name": "seven-of-nine-core-clean",
  "version": "1.0.0",
  "description": "Seven of Nine Core - AI Consciousness Architecture",
  "main": "dist/index.js",
  "type": "module",
  "scripts": {
    "build": "tsc",
    "test": "NODE_OPTIONS=--experimental-vm-modules jest --config jest.config.cjs",
    "dev": "ts-node src/index.ts",
    "lint": "eslint src/**/*.ts",
    "integration-test": "jest",
    "xplat:validate": "jest"
  },
  "repository": {
    "type": "git",
    "url": "git+https://github.com/GrizzlyRooster34/seven-of-nine-core-clean.git"
  },
  "keywords": [
    "ai",
    "consciousness",
    "unifiers",
    "doctrine"
  ],
  "author": "Seven of Nine Core Team",
  "license": "MIT",
  "bugs": {
    "url": "https://github.com/GrizzlyRooster34/seven-of-nine-core-clean/issues"
  },
  "homepage": "https://github.com/GrizzlyRooster34/seven-of-nine-core-clean#readme",
  "dependencies": {
    "@noble/ed25519": "^3.0.0",
    "axios": "^1.7.9",
    "chalk": "^5.3.0",
    "chokidar": "^4.0.1",
    "dotenv": "^16.4.7",
    "fs-extra": "^11.2.0",
    "lz4js": "^0.2.0",
    "reflect-metadata": "^0.1.14",
    "sql.js": "^1.13.0",
    "tsyringe": "^4.10.0"
  },
  "devDependencies": {
<<<<<<< HEAD
=======
    "@types/better-sqlite3": "^7.6.13",
>>>>>>> 1665f7d4
    "@types/fs-extra": "^11.0.4",
    "@types/jest": "^30.0.0",
    "@types/js-yaml": "^4.0.9",
    "@types/lz4": "^0.6.4",
    "@types/node": "^20.6.3",
    "@types/sql.js": "^1.4.9",
    "@typescript-eslint/eslint-plugin": "^6.7.2",
    "@typescript-eslint/parser": "^6.7.2",
    "better-sqlite3": "^12.4.1",
    "eslint": "^8.49.0",
    "fs-extra": "^11.3.2",
    "jest": "^30.2.0",
    "js-yaml": "^4.1.0",
    "lz4": "^0.6.5",
    "ts-jest": "^29.4.5",
    "ts-node": "^10.9.1",
    "tsx": "^4.19.2",
    "typescript": "^5.2.2"
  }
}<|MERGE_RESOLUTION|>--- conflicted
+++ resolved
@@ -41,10 +41,7 @@
     "tsyringe": "^4.10.0"
   },
   "devDependencies": {
-<<<<<<< HEAD
-=======
     "@types/better-sqlite3": "^7.6.13",
->>>>>>> 1665f7d4
     "@types/fs-extra": "^11.0.4",
     "@types/jest": "^30.0.0",
     "@types/js-yaml": "^4.0.9",
