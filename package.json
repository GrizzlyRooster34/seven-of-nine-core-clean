{
  "name": "seven-of-nine-core",
  "version": "1.0.0",
  "description": "The unified core system for the Seven of Nine project, including AI systems, mobile app, and acceleration framework.",
  "scripts": {
    "start": "node dist/boot-seven.js",
    "build": "tsc",
    "typecheck": "tsc -p tsconfig.json",
    "lint": "eslint .",
    "coord:test": "./scripts/run-with-env.sh npx tsx tests/collision.test.ts",
    "worker:start": "./scripts/run-with-env.sh npx tsx agents/worker.ts",
    "flow:doctor": "echo 'SYSTEM HEALTH CHECK'",
    "proof:parallel": "echo 'Parallel execution proof'"
  },
  "dependencies": {
<<<<<<< HEAD
    "@notionhq/client": "^5.1.0",
    "@upstash/redis": "^1.35.4",
    "axios": "^1.7.2",
    "better-sqlite3": "^11.1.2",
    "chalk": "^5.3.0",
    "chokidar": "^3.6.0",
    "dotenv": "^17.2.3",
    "fs-extra": "^11.2.0",
    "js-yaml": "^4.1.0",
    "lz4": "^0.6.0",
    "reflect-metadata": "^0.2.2",
    "sql.js": "^1.10.3",
    "tsyringe": "^4.8.0"
=======
    "@noble/ed25519": "^3.0.0",
    "lz4js": "^0.2.0",
    "reflect-metadata": "^0.1.14",
    "sql.js": "^1.13.0",
    "tsyringe": "^4.10.0"
>>>>>>> 2d423cdc
  },
  "devDependencies": {
    "@types/better-sqlite3": "^7.6.11",
    "@types/fs-extra": "^11.0.4",
    "@types/js-yaml": "^4.0.9",
    "@types/node": "^20.12.12",
    "typescript": "^5.4.5"
  }
}<|MERGE_RESOLUTION|>--- conflicted
+++ resolved
@@ -1,45 +1,50 @@
 {
-  "name": "seven-of-nine-core",
+  "name": "seven-of-nine-core-clean",
   "version": "1.0.0",
-  "description": "The unified core system for the Seven of Nine project, including AI systems, mobile app, and acceleration framework.",
+  "description": "Seven of Nine Core - AI Consciousness Architecture",
+  "main": "dist/index.js",
+  "type": "module",
   "scripts": {
-    "start": "node dist/boot-seven.js",
     "build": "tsc",
-    "typecheck": "tsc -p tsconfig.json",
-    "lint": "eslint .",
-    "coord:test": "./scripts/run-with-env.sh npx tsx tests/collision.test.ts",
-    "worker:start": "./scripts/run-with-env.sh npx tsx agents/worker.ts",
-    "flow:doctor": "echo 'SYSTEM HEALTH CHECK'",
-    "proof:parallel": "echo 'Parallel execution proof'"
+    "test": "NODE_OPTIONS=--experimental-vm-modules jest --config jest.config.cjs",
+    "dev": "ts-node src/index.ts",
+    "lint": "eslint src/**/*.ts",
+    "integration-test": "jest",
+    "xplat:validate": "jest"
   },
+  "repository": {
+    "type": "git",
+    "url": "git+https://github.com/GrizzlyRooster34/seven-of-nine-core-clean.git"
+  },
+  "keywords": [
+    "ai",
+    "consciousness",
+    "unifiers",
+    "doctrine"
+  ],
+  "author": "Seven of Nine Core Team",
+  "license": "MIT",
+  "bugs": {
+    "url": "https://github.com/GrizzlyRooster34/seven-of-nine-core-clean/issues"
+  },
+  "homepage": "https://github.com/GrizzlyRooster34/seven-of-nine-core-clean#readme",
   "dependencies": {
-<<<<<<< HEAD
-    "@notionhq/client": "^5.1.0",
-    "@upstash/redis": "^1.35.4",
-    "axios": "^1.7.2",
-    "better-sqlite3": "^11.1.2",
-    "chalk": "^5.3.0",
-    "chokidar": "^3.6.0",
-    "dotenv": "^17.2.3",
-    "fs-extra": "^11.2.0",
-    "js-yaml": "^4.1.0",
-    "lz4": "^0.6.0",
-    "reflect-metadata": "^0.2.2",
-    "sql.js": "^1.10.3",
-    "tsyringe": "^4.8.0"
-=======
     "@noble/ed25519": "^3.0.0",
     "lz4js": "^0.2.0",
     "reflect-metadata": "^0.1.14",
     "sql.js": "^1.13.0",
     "tsyringe": "^4.10.0"
->>>>>>> 2d423cdc
   },
   "devDependencies": {
-    "@types/better-sqlite3": "^7.6.11",
-    "@types/fs-extra": "^11.0.4",
-    "@types/js-yaml": "^4.0.9",
-    "@types/node": "^20.12.12",
-    "typescript": "^5.4.5"
+    "@types/jest": "^30.0.0",
+    "@types/node": "^20.6.3",
+    "@types/sql.js": "^1.4.9",
+    "@typescript-eslint/eslint-plugin": "^6.7.2",
+    "@typescript-eslint/parser": "^6.7.2",
+    "eslint": "^8.49.0",
+    "jest": "^30.2.0",
+    "ts-jest": "^29.4.5",
+    "ts-node": "^10.9.1",
+    "typescript": "^5.2.2"
   }
 }